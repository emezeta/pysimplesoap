--- conflicted
+++ resolved
@@ -53,11 +53,7 @@
         raise RuntimeError('No scheme given for url: %s' % url)
 
     # make md5 hash of the url for caching...
-<<<<<<< HEAD
-    filename = "%s.xml" % hashlib.md5(url.encode('utf8')).hexdigest()
-=======
     filename = '%s.xml' % hashlib.md5(url).hexdigest()
->>>>>>> b618aaee
     if isinstance(cache, basestring):
         filename = os.path.join(cache, filename)
     if cache and os.path.exists(filename) and not force_download:
@@ -109,13 +105,8 @@
     else:
         eltype = element_type
     if eltype not in ('element', 'complexType', 'simpleType'):
-<<<<<<< HEAD
         raise RuntimeError("Unknown element type %s = %s" % (element_name, eltype))
     return (element_name, eltype)
-=======
-        raise RuntimeError('Unknown element type %s = %s' % (unicode(element_name), eltype))
-    return (unicode(element_name), eltype)
->>>>>>> b618aaee
 
 
 def process_element(elements, element_name, node, element_type, xsd_uri, dialect):
@@ -248,13 +239,8 @@
 
         element_type = element.get_local_name()
         if element_type in ('element', 'complexType', "simpleType"):
-<<<<<<< HEAD
             element_name = element['name']
             log.debug("Parsing Element %s: %s" % (element_type, element_name))
-=======
-            element_name = unicode(element['name'])
-            log.debug('Parsing Element %s: %s' % (element_type, element_name))
->>>>>>> b618aaee
             if element.get_local_name() == 'complexType':
                 children = element.children()
             elif element.get_local_name() == 'simpleType':
