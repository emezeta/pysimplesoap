#!/usr/bin/python
# -*- coding: utf-8 -*-
# This program is free software; you can redistribute it and/or modify
# it under the terms of the GNU Lesser General Public License as published by the
# Free Software Foundation; either version 3, or (at your option) any later
# version.
#
# This program is distributed in the hope that it will be useful, but
# WITHOUT ANY WARRANTY; without even the implied warranty of MERCHANTABILITY
# or FITNESS FOR A PARTICULAR PURPOSE.  See the GNU General Public License
# for more details.

"""Pythonic simple SOAP Client implementation"""

from __future__ import unicode_literals
import sys
if sys.version > '3':
    unicode = str

try:
    import cPickle as pickle
except ImportError:
    import pickle
import copy
import hashlib
import logging
import os
import tempfile
import warnings

from . import __author__, __copyright__, __license__, __version__, TIMEOUT
from .simplexml import SimpleXMLElement, TYPE_MAP, REVERSE_TYPE_MAP, Struct
from .transport import get_http_wrapper, set_http_wrapper, get_Http
# Utility functions used throughout wsdl_parse, moved aside for readability
from .helpers import fetch, sort_dict, make_key, process_element, \
                     postprocess_element, get_message, preprocess_schema, \
                     get_local_name, get_namespace_prefix, TYPE_MAP, urlsplit
from .wsse import UsernameToken


log = logging.getLogger(__name__)

class SoapFault(RuntimeError):
    def __init__(self, faultcode, faultstring, detail=None):
        self.faultcode = faultcode
        self.faultstring = faultstring
        self.detail = detail
        RuntimeError.__init__(self, faultcode, faultstring, detail)

    def __unicode__(self):
        return '%s: %s' % (self.faultcode, self.faultstring)

    if sys.version > '3':
        __str__ = __unicode__
    else:
        def __str__(self):
            return self.__unicode__().encode('ascii', 'ignore')

    def __repr__(self):
        return "SoapFault(faultcode = %s, faultstring %s, detail = %s)" % (repr(self.faultcode),
                                                                           repr(self.faultstring),
                                                                           repr(self.detail))


# soap protocol specification & namespace
soap_namespaces = dict(
    soap11='http://schemas.xmlsoap.org/soap/envelope/',
    soap='http://schemas.xmlsoap.org/soap/envelope/',
    soapenv='http://schemas.xmlsoap.org/soap/envelope/',
    soap12='http://www.w3.org/2003/05/soap-env',
    soap12env="http://www.w3.org/2003/05/soap-envelope",
)


class SoapClient(object):
    """Simple SOAP Client (simil PHP)"""
    def __init__(self, location=None, action=None, namespace=None,
                 cert=None, exceptions=True, proxy=None, ns=None,
                 soap_ns=None, wsdl=None, wsdl_basedir='', cache=False, cacert=None,
                 sessions=False, soap_server=None, timeout=TIMEOUT,
                 http_headers=None, trace=False,
                 username=None, password=None,
                 key_file=None, plugins=None, strict=True,
                 ):
        """
        :param http_headers: Additional HTTP Headers; example: {'Host': 'ipsec.example.com'}
        """
        self.certssl = cert
        self.keyssl = key_file
        self.location = location        # server location (url)
        self.action = action            # SOAP base action
        self.namespace = namespace      # message
        self.exceptions = exceptions    # lanzar execpiones? (Soap Faults)
        self.xml_request = self.xml_response = ''
        self.http_headers = http_headers or {}
        self.plugins = plugins or []
        self.strict = strict
        # extract the base directory / url for wsdl relative imports:
        if wsdl and wsdl_basedir == '':
            # parse the wsdl url, strip the scheme and filename
            url_scheme, netloc, path, query, fragment = urlsplit(wsdl)
            wsdl_basedir = os.path.dirname(netloc + path)

        self.wsdl_basedir = wsdl_basedir

        # shortcut to print all debugging info and sent / received xml messages
        if trace:
            if trace is True:
                level = logging.DEBUG           # default logging level
            else:
                level = trace                   # use the provided level
            logging.basicConfig(level=level)
            log.setLevel(level)

        if not soap_ns and not ns:
            self.__soap_ns = 'soap'  # 1.1
        elif not soap_ns and ns:
            self.__soap_ns = 'soapenv'  # 1.2
        else:
            self.__soap_ns = soap_ns

        # SOAP Server (special cases like oracle, jbossas6 or jetty)
        self.__soap_server = soap_server

        # SOAP Header support
        self.__headers = {}         # general headers
        self.__call_headers = None  # Struct to be marshalled for RPC Call

        # check if the Certification Authority Cert is a string and store it
        if cacert and cacert.startswith('-----BEGIN CERTIFICATE-----'):
            fd, filename = tempfile.mkstemp()
            f = os.fdopen(fd, 'w+b', -1)
            log.debug("Saving CA certificate to %s" % filename)
            f.write(cacert)
            cacert = filename
            f.close()
        self.cacert = cacert

        # Create HTTP wrapper
        Http = get_Http()
        self.http = Http(timeout=timeout, cacert=cacert, proxy=proxy, sessions=sessions)
        if username and password:
            if hasattr(self.http, 'add_credentials'):
                self.http.add_credentials(username, password)
        if cert and key_file:
            if hasattr(self.http, 'add_certificate'):
                self.http.add_certificate(key=key_file, cert=cert, domain='')


        # namespace prefix, None to use xmlns attribute or False to not use it:
        self.__ns = ns
        if not ns:
            self.__xml = """<?xml version="1.0" encoding="UTF-8"?>
<%(soap_ns)s:Envelope xmlns:xsi="http://www.w3.org/2001/XMLSchema-instance"
    xmlns:xsd="http://www.w3.org/2001/XMLSchema"
    xmlns:%(soap_ns)s="%(soap_uri)s">
<%(soap_ns)s:Header/>
<%(soap_ns)s:Body>
    <%(method)s xmlns="%(namespace)s">
    </%(method)s>
</%(soap_ns)s:Body>
</%(soap_ns)s:Envelope>"""
        else:
            self.__xml = """<?xml version="1.0" encoding="UTF-8"?>
<%(soap_ns)s:Envelope xmlns:%(soap_ns)s="%(soap_uri)s" xmlns:%(ns)s="%(namespace)s">
<%(soap_ns)s:Header/>
<%(soap_ns)s:Body><%(ns)s:%(method)s></%(ns)s:%(method)s></%(soap_ns)s:Body></%(soap_ns)s:Envelope>"""

        # parse wsdl url
        self.services = wsdl and self.wsdl_parse(wsdl, cache=cache)
        self.service_port = None                 # service port for late binding

    def __getattr__(self, attr):
        """Return a pseudo-method that can be called"""
        if not self.services:  # not using WSDL?
            return lambda *args, **kwargs: self.call(attr, *args, **kwargs)
        else:  # using WSDL:
            return lambda *args, **kwargs: self.wsdl_call(attr, *args, **kwargs)

    def call(self, method, *args, **kwargs):
        """Prepare xml request and make SOAP call, returning a SimpleXMLElement.

        If a keyword argument called "headers" is passed with a value of a
        SimpleXMLElement object, then these headers will be inserted into the
        request.
        """
        #TODO: method != input_message
        # Basic SOAP request:
        soap_uri = soap_namespaces[self.__soap_ns]
        xml = self.__xml % dict(method=method,              # method tag name
                                namespace=self.namespace,   # method ns uri
                                ns=self.__ns,               # method ns prefix
                                soap_ns=self.__soap_ns,     # soap prefix & uri
                                soap_uri=soap_uri)
        request = SimpleXMLElement(xml, namespace=self.__ns and self.namespace,
                                        prefix=self.__ns)

        request_headers = kwargs.pop('headers', None)

        # serialize parameters
        if kwargs:
            parameters = list(kwargs.items())
        else:
            parameters = args
        if parameters and isinstance(parameters[0], SimpleXMLElement):
            body = request('Body', ns=list(soap_namespaces.values()),)
            # remove default body parameter (method name)
            delattr(body, method)
            # merge xmlelement parameter ("raw" - already marshalled)
            body.import_node(parameters[0])
        elif parameters:
            # marshall parameters:
            use_ns = None if (self.__soap_server == "jetty" or self.qualified is False) else True
            for k, v in parameters:  # dict: tag=valor
                if hasattr(v, "namespaces") and use_ns:
                    ns = v.namespaces.get(None, True)
                else:
                    ns = use_ns
                getattr(request, method).marshall(k, v, ns=ns)
        elif self.__soap_server in ('jbossas6',):
            # JBossAS-6 requires no empty method parameters!
            delattr(request("Body", ns=list(soap_namespaces.values()),), method)

        # construct header and parameters (if not wsdl given) except wsse
        if self.__headers and not self.services:
            self.__call_headers = dict([(k, v) for k, v in self.__headers.items()
                                        if not k.startswith('wsse:')])
        # always extract WS Security header and send it (backward compatible)
        if 'wsse:Security' in self.__headers and not self.plugins:
            warnings.warn("Replace wsse:Security with UsernameToken plugin",
                          DeprecationWarning)
            self.plugins.append(UsernameToken())

        if self.__call_headers:
            header = request('Header', ns=list(soap_namespaces.values()),)
            for k, v in self.__call_headers.items():
                ##if not self.__ns:
                ##    header['xmlns']
                if isinstance(v, SimpleXMLElement):
                    # allows a SimpleXMLElement to be constructed and inserted
                    # rather than a dictionary. marshall doesn't allow ns: prefixes
                    # in dict key names
                    header.import_node(v)
                else:
                    header.marshall(k, v, ns=self.__ns, add_children_ns=False)
        if request_headers:
            header = request('Header', ns=list(soap_namespaces.values()),)
            for subheader in request_headers.children():
                header.import_node(subheader)

        # do pre-processing using plugins (i.e. WSSE signing)
        for plugin in self.plugins:
            plugin.preprocess(self, request, method, args, kwargs,
                                    self.__headers, soap_uri)

        self.xml_request = request.as_xml()
        self.xml_response = self.send(method, self.xml_request)
        response = SimpleXMLElement(self.xml_response, namespace=self.namespace,
                                    jetty=self.__soap_server in ('jetty',))
        if self.exceptions and response("Fault", ns=list(soap_namespaces.values()), error=False):
            detailXml = response("detail", ns=list(soap_namespaces.values()), error=False)
            detail = None

            if detailXml and detailXml.children():
<<<<<<< HEAD
                operation = self.get_operation(method)
                fault_name = detailXml.children()[0].get_name()
                # if fault not defined in WSDL, it could be an axis or other 
                # standard type (i.e. "hostname"), try to convert it to string 
                fault = operation['faults'].get(fault_name) or unicode
                detail = detailXml.children()[0].unmarshall(fault, strict=False)
=======
                if self.services is not None:
                    operation = self.get_operation(method)
                    fault = operation['faults'][
                        detailXml.children()[0].get_name()]
                    detail = detailXml.children()[0].unmarshall(
                        fault, strict=False)
                else:
                    detail = repr(detailXml.children())
>>>>>>> cad79424

            raise SoapFault(unicode(response.faultcode),
                            unicode(response.faultstring),
                            detail)

        # do post-processing using plugins (i.e. WSSE signature verification)
        for plugin in self.plugins:
            plugin.postprocess(self, response, method, args, kwargs,
                                     self.__headers, soap_uri)

        return response

    def send(self, method, xml):
        """Send SOAP request using HTTP"""
        if self.location == 'test': return
        # location = '%s' % self.location #?op=%s" % (self.location, method)
        http_method = str('POST')
        location = str(self.location)

        if self.services:
            soap_action = str(self.action)
        else:
            soap_action = str(self.action) + method

        headers = {
            'Content-type': 'text/xml; charset="UTF-8"',
            'Content-length': str(len(xml)),
        }

        if self.action is not None:
            headers['SOAPAction'] = soap_action

        headers.update(self.http_headers)
        log.info("POST %s" % location)
        log.debug('\n'.join(["%s: %s" % (k, v) for k, v in headers.items()]))
        log.debug(xml)

        if sys.version < '3':
            # Ensure http_method, location and all headers are binary to prevent
            # UnicodeError inside httplib.HTTPConnection._send_output.

            # httplib in python3 do the same inside itself, don't need to convert it here
            headers = dict((str(k), str(v)) for k, v in headers.items())

        response, content = self.http.request(
            location, http_method, body=xml, headers=headers)
        self.response = response
        self.content = content

        log.debug('\n'.join(["%s: %s" % (k, v) for k, v in response.items()]))
        log.debug(content)
        return content

    def get_operation(self, method):
        # try to find operation in wsdl file
        soap_ver = self.__soap_ns.startswith('soap12') and 'soap12' or 'soap11'
        if not self.service_port:
            for service_name, service in self.services.items():
                for port_name, port in [port for port in service['ports'].items()]:
                    if port['soap_ver'] == soap_ver:
                        self.service_port = service_name, port_name
                        break
                else:
                    raise RuntimeError('Cannot determine service in WSDL: '
                                       'SOAP version: %s' % soap_ver)
        else:
            port = self.services[self.service_port[0]]['ports'][self.service_port[1]]
        if not self.location:
            self.location = port['location']
        operation = port['operations'].get(method)
        if not operation:
            raise RuntimeError('Operation %s not found in WSDL: '
                               'Service/Port Type: %s' %
                               (method, self.service_port))
        return operation

    def wsdl_call(self, method, *args, **kwargs):
        """Pre and post process SOAP call, input and output parameters using WSDL"""
        return self.wsdl_call_with_args(method, args, kwargs)

    def wsdl_call_with_args(self, method, args, kwargs):
        """Pre and post process SOAP call, input and output parameters using WSDL"""
        soap_uri = soap_namespaces[self.__soap_ns]
        operation = self.get_operation(method)

        # get i/o type declarations:
        input = operation['input']
        output = operation['output']
        header = operation.get('header')
        if 'action' in operation:
            self.action = operation['action']

        if 'namespace' in operation:
            self.namespace = operation['namespace'] or ''
            self.qualified = operation['qualified']

        # construct header and parameters
        if header:
            self.__call_headers = sort_dict(header, self.__headers)
        method, params = self.wsdl_call_get_params(method, input, args, kwargs)

        # call remote procedure
        response = self.call(method, *params)
        # parse results:
        resp = response('Body', ns=soap_uri).children().unmarshall(output, strict=self.strict)
        return resp and list(resp.values())[0]  # pass Response tag children

    def wsdl_call_get_params(self, method, input, args, kwargs):
        """Build params from input and args/kwargs"""
        params = inputname = inputargs = None
        all_args = {}
        if input:
            inputname = list(input.keys())[0]
            inputargs = input[inputname]

        if input and args:
            # convert positional parameters to named parameters:
            d = {}
            for idx, arg in enumerate(args):
                key = list(inputargs.keys())[idx]
                if isinstance(arg, dict):
                    if key not in arg:
                        raise KeyError('Unhandled key %s. use client.help(method)' % key)
                    d[key] = arg[key]
                else:
                    d[key] = arg
            all_args.update({inputname: d})

        if input and (kwargs or all_args):
            if kwargs:
                all_args.update({inputname: kwargs})
            valid, errors, warnings = self.wsdl_validate_params(input, all_args)
            if not valid:
                raise ValueError('Invalid Args Structure. Errors: %s' % errors)
            # sort and filter parameters according to wsdl input structure
            tree = sort_dict(input, all_args)
            root = list(tree.values())[0]
            params = []
            # make a params tuple list suitable for self.call(method, *params)
            for k, v in root.items():
                # fix referenced namespaces as info is lost when calling call
                root_ns = root.namespaces[k]
                if not root.references[k] and isinstance(v, Struct):
                    v.namespaces[None] = root_ns
                params.append((k, v))
            # TODO: check style and document attributes
            if self.__soap_server in ('axis', ):
                # use the operation name
                method = method
            else:
                # use the message (element) name
                method = inputname
        #elif not input:
            #TODO: no message! (see wsmtxca.dummy)
        else:
            params = kwargs and kwargs.items()

        return (method, params)

    def wsdl_validate_params(self, struct, value):
        """Validate the arguments (actual values) for the parameters structure.
           Fail for any invalid arguments or type mismatches."""
        errors = []
        warnings = []
        valid = True

        # Determine parameter type
        if type(struct) == type(value):
            typematch = True
        if not isinstance(struct, dict) and isinstance(value, dict):
            typematch = True    # struct can be a dict or derived (Struct)
        else:
            typematch = False

        if struct == str:
            struct = unicode        # fix for py2 vs py3 string handling

        if not isinstance(struct, (list, dict, tuple)) and struct in TYPE_MAP.keys():
            if not type(value) == struct  and value is not None:
                try:
                    struct(value)       # attempt to cast input to parameter type
                except:
                    valid = False
                    errors.append('Type mismatch for argument value. parameter(%s): %s, value(%s): %s' % (type(struct), struct, type(value), value))

        elif isinstance(struct, list) and len(struct) == 1 and not isinstance(value, list):
            # parameter can have a dict in a list: [{}] indicating a list is allowed, but not needed if only one argument.
            next_valid, next_errors, next_warnings = self.wsdl_validate_params(struct[0], value)
            if not next_valid:
                valid = False
            errors.extend(next_errors)
            warnings.extend(next_warnings)

        # traverse tree
        elif isinstance(struct, dict):
            if struct and value:
                for key in value:
                    if key not in struct:
                        valid = False
                        errors.append('Argument key %s not in parameter. parameter: %s, args: %s' % (key, struct, value))
                    else:
                        next_valid, next_errors, next_warnings = self.wsdl_validate_params(struct[key], value[key])
                        if not next_valid:
                            valid = False
                        errors.extend(next_errors)
                        warnings.extend(next_warnings)
                for key in struct:
                    if key not in value:
                        warnings.append('Parameter key %s not in args. parameter: %s, value: %s' % (key, struct, value))
            elif struct and not value:
                warnings.append('parameter keys not in args. parameter: %s, args: %s' % (struct, value))
            elif not struct and value:
                valid = False
                errors.append('Args keys not in parameter. parameter: %s, args: %s' % (struct, value))
            else:
                pass
        elif isinstance(struct, list):
            struct_list_value = struct[0]
            for item in value:
                next_valid, next_errors, next_warnings = self.wsdl_validate_params(struct_list_value, item)
                if not next_valid:
                    valid = False
                errors.extend(next_errors)
                warnings.extend(next_warnings)
        elif not typematch:
            valid = False
            errors.append('Type mismatch. parameter(%s): %s, value(%s): %s' % (type(struct), struct, type(value), value))

        return (valid, errors, warnings)

    def help(self, method):
        """Return operation documentation and invocation/returned value example"""
        operation = self.get_operation(method)
        input = operation.get('input')
        input = input and input.values() and list(input.values())[0]
        if isinstance(input, dict):
            input = ", ".join("%s=%s" % (k, repr(v)) for k, v in input.items())
        elif isinstance(input, list):
            input = repr(input)
        output = operation.get('output')
        if output:
            output = list(operation['output'].values())[0]
        headers = operation.get('headers') or None
        return "%s(%s)\n -> %s:\n\n%s\nHeaders: %s" % (
            method,
            input or '',
            output and output or '',
            operation.get('documentation', ''),
            headers,
        )

    soap_ns_uris = {
        'http://schemas.xmlsoap.org/wsdl/soap/': 'soap11',
        'http://schemas.xmlsoap.org/wsdl/soap12/': 'soap12',
    }
    wsdl_uri = 'http://schemas.xmlsoap.org/wsdl/'
    xsd_uri = 'http://www.w3.org/2001/XMLSchema'
    xsi_uri = 'http://www.w3.org/2001/XMLSchema-instance'

    def _url_to_xml_tree(self, url, cache, force_download):
        """Unmarshall the WSDL at the given url into a tree of SimpleXMLElement nodes"""
        # Open uri and read xml:
        xml = fetch(url, self.http, cache, force_download, self.wsdl_basedir, self.http_headers)
        # Parse WSDL XML:
        wsdl = SimpleXMLElement(xml, namespace=self.wsdl_uri)

        # Extract useful data:
        self.namespace = ""
        self.documentation = unicode(wsdl('documentation', error=False)) or ''

        # some wsdl are split down in several files, join them:
        imported_wsdls = {}
        for element in wsdl.children() or []:
            if element.get_local_name() in ('import'):
                wsdl_namespace = element['namespace']
                wsdl_location = element['location']
                if wsdl_location is None:
                    log.warning('WSDL location not provided for %s!' % wsdl_namespace)
                    continue
                if wsdl_location in imported_wsdls:
                    log.warning('WSDL %s already imported!' % wsdl_location)
                    continue
                imported_wsdls[wsdl_location] = wsdl_namespace
                log.debug('Importing wsdl %s from %s' % (wsdl_namespace, wsdl_location))
                # Open uri and read xml:
                xml = fetch(wsdl_location, self.http, cache, force_download, self.wsdl_basedir, self.http_headers)
                # Parse imported XML schema (recursively):
                imported_wsdl = SimpleXMLElement(xml, namespace=self.xsd_uri)
                # merge the imported wsdl into the main document:
                wsdl.import_node(imported_wsdl)
                # warning: do not process schemas to avoid infinite recursion!

        return wsdl

    def _xml_tree_to_services(self, wsdl, cache, force_download):
        """Convert SimpleXMLElement tree representation of the WSDL into pythonic objects"""
        # detect soap prefix and uri (xmlns attributes of <definitions>)
        xsd_ns = None
        soap_uris = {}
        for k, v in wsdl[:]:
            if v in self.soap_ns_uris and k.startswith('xmlns:'):
                soap_uris[get_local_name(k)] = v
            if v == self.xsd_uri and k.startswith('xmlns:'):
                xsd_ns = get_local_name(k)

        elements = {}            # element: type def
        messages = {}            # message: element
        port_types = {}          # port_type_name: port_type
        bindings = {}            # binding_name: binding
        services = {}            # service_name: service

        # check axis2 namespace at schema types attributes (europa.eu checkVat)
        if "http://xml.apache.org/xml-soap" in dict(wsdl[:]).values():
            # get the sub-namespace in the first schema element (see issue 8)
            if wsdl('types', error=False):
                schema = wsdl.types('schema', ns=self.xsd_uri)
                attrs = dict(schema[:])
                self.namespace = attrs.get('targetNamespace', self.namespace)
            if not self.namespace or self.namespace == "urn:DefaultNamespace":
                self.namespace = wsdl['targetNamespace'] or self.namespace

        imported_schemas = {}
        global_namespaces = {None: self.namespace}

        # process current wsdl schema (if any, or many if imported):
        # <wsdl:definitions>
        #     <wsdl:types>
        #         <xs:schema>
        #             <xs:element>
        #                 <xs:complexType>...</xs:complexType>
        #                 or
        #                 <xs:.../>
        #             </xs:element>
        #         </xs:schema>
        #     </wsdl:types>
        # </wsdl:definitions>

        for types in wsdl('types', error=False) or []:
            # avoid issue if schema is not given in the main WSDL file
            schemas = types('schema', ns=self.xsd_uri, error=False)
            for schema in schemas or []:
                preprocess_schema(schema, imported_schemas, elements, self.xsd_uri,
                                  self.__soap_server, self.http, cache,
                                  force_download, self.wsdl_basedir,
                                  global_namespaces=global_namespaces)

        # 2nd phase: alias, postdefined elements, extend bases, convert lists
        postprocess_element(elements, [])

        for message in wsdl.message:
            for part in message('part', error=False) or []:
                element = {}
                element_name = part['element']
                if not element_name:
                    # some implementations (axis) uses type instead
                    element_name = part['type']
                type_ns = get_namespace_prefix(element_name)
                type_uri = part.get_namespace_uri(type_ns)
                part_name = part['name'] or None
                if type_uri == self.xsd_uri:
                    element_name = get_local_name(element_name)
                    fn = REVERSE_TYPE_MAP.get(element_name, None)
                    element = {part_name: fn}
                    # emulate a true Element (complexType) for rpc style
                    if (message['name'], part_name) not in messages:
                        od = Struct()
                        od.namespaces[None] = type_uri
                        messages[(message['name'], part_name)] = {message['name']: od}
                    else:
                        od = messages[(message['name'], part_name)].values()[0]
                    od.namespaces[part_name] = type_uri
                    od.references[part_name] = False
                    od.update(element)
                else:
                    element_name = get_local_name(element_name)
                    fn = elements.get(make_key(element_name, 'element', type_uri))
                    if not fn:
                        # some axis servers uses complexType for part messages (rpc)
                        fn = elements.get(make_key(element_name, 'complexType', type_uri))
                        od = Struct()
                        od[part_name] = fn
                        od.namespaces[None] = type_uri
                        od.namespaces[part_name] = type_uri
                        od.references[part_name] = False
                        element = {message['name']: od}
                    else:
                        element = {element_name: fn}
                    messages[(message['name'], part_name)] = element

        for port_type_node in wsdl.portType:
            port_type_name = port_type_node['name']
            port_type = port_types[port_type_name] = {}
            operations = port_type['operations'] = {}

            for operation_node in port_type_node.operation:
                op_name = operation_node['name']
                op = operations[op_name] = {}
                op['style'] = operation_node['style']
                op['parameter_order'] = (operation_node['parameterOrder'] or "").split(" ")
                op['documentation'] = unicode(operation_node('documentation', error=False)) or ''

                if operation_node('input', error=False):
                    op['input_msg'] = get_local_name(operation_node.input['message'])
                    ns = get_namespace_prefix(operation_node.input['message'])
                    op['namespace'] = operation_node.get_namespace_uri(ns)

                if operation_node('output', error=False):
                    op['output_msg'] = get_local_name(operation_node.output['message'])

                #Get all fault message types this operation may return
                fault_msgs = op['fault_msgs'] = {}
                faults = operation_node('fault', error=False)
                if faults is not None:
                    for fault in operation_node('fault', error=False):
                        fault_msgs[fault['name']] = get_local_name(fault['message'])

        for binding_node in wsdl.binding:
            port_type_name = get_local_name(binding_node['type'])
            if port_type_name not in port_types:
                # Invalid port type
                continue
            port_type = port_types[port_type_name]
            binding_name = binding_node['name']
            soap_binding = binding_node('binding', ns=list(soap_uris.values()), error=False)
            transport = soap_binding and soap_binding['transport'] or None
            style = soap_binding and soap_binding['style'] or None  # rpc

            binding = bindings[binding_name] = {
                'name': binding_name,
                'operations': copy.deepcopy(port_type['operations']),
                'port_type_name': port_type_name,
                'transport': transport,
                'style': style,
            }

            for operation_node in binding_node.operation:
                op_name = operation_node['name']
                op_op = operation_node('operation', ns=list(soap_uris.values()), error=False)
                action = op_op and op_op['soapAction']

                op = binding['operations'].setdefault(op_name, {})
                op['name'] = op_name
                op['style'] = op.get('style', style)
                if action is not None:
                    op['action'] = action

                # input and/or output can be not present!
                input = operation_node('input', error=False)
                body = input and input('body', ns=list(soap_uris.values()), error=False)
                parts_input_body = body and body['parts'] or None

                # parse optional header messages (some implementations use more than one!)
                parts_input_headers = []
                headers = input and input('header', ns=list(soap_uris.values()), error=False)
                for header in headers or []:
                    hdr = {'message': header['message'], 'part': header['part']}
                    parts_input_headers.append(hdr)

                if 'input_msg' in op:
                    headers = {}    # base header message structure
                    for input_header in parts_input_headers:
                        header_msg = get_local_name(input_header.get('message'))
                        header_part = get_local_name(input_header.get('part'))
                        # warning: some implementations use a separate message!
                        hdr = get_message(messages, header_msg or op['input_msg'], header_part)
                        if hdr:
                            headers.update(hdr)
                        else:
                            pass # not enough info to search the header message:
                    op['input'] = get_message(messages, op['input_msg'], parts_input_body, op['parameter_order'])
                    op['header'] = headers

                    try:
                        element = list(op['input'].values())[0]
                        ns_uri = element.namespaces[None]
                        qualified = element.qualified
                    except (AttributeError, KeyError) as e:
                        # TODO: fix if no parameters parsed or "variants"
                        ns_uri = op['namespace']
                        qualified = None
                    if ns_uri:
                        op['namespace'] = ns_uri
                        op['qualified'] = qualified

                    # Remove temporary property
                    del op['input_msg']

                else:
                    op['input'] = None
                    op['header'] = None

                output = operation_node('output', error=False)
                body = output and output('body', ns=list(soap_uris.values()), error=False)
                parts_output_body = body and body['parts'] or None
                if 'output_msg' in op:
                    op['output'] = get_message(messages, op['output_msg'], parts_output_body)
                    # Remove temporary property
                    del op['output_msg']
                else:
                    op['output'] = None

                if 'fault_msgs' in op:
                    faults = op['faults'] = {}
                    for msg in op['fault_msgs'].values():
                        msg_obj = get_message(messages, msg, parts_output_body)
                        tag_name = list(msg_obj)[0]
                        faults[tag_name] = msg_obj

                # useless? never used
                parts_output_headers = []
                headers = output and output('header', ns=list(soap_uris.values()), error=False)
                for header in headers or []:
                    hdr = {'message': header['message'], 'part': header['part']}
                    parts_output_headers.append(hdr)




        for service in wsdl("service", error=False) or []:
            service_name = service['name']
            if not service_name:
                continue  # empty service?

            serv = services.setdefault(service_name, {})
            ports = serv['ports'] = {}
            serv['documentation'] = service['documentation'] or ''
            for port in service.port:
                binding_name = get_local_name(port['binding'])

                if not binding_name in bindings:
                    continue    # unknown binding

                binding = ports[port['name']] = copy.deepcopy(bindings[binding_name])
                address = port('address', ns=list(soap_uris.values()), error=False)
                location = address and address['location'] or None
                soap_uri = address and soap_uris.get(address.get_prefix())
                soap_ver = soap_uri and self.soap_ns_uris.get(soap_uri)

                binding.update({
                    'location': location,
                    'service_name': service_name,
                    'soap_uri': soap_uri,
                    'soap_ver': soap_ver,
                })

        # create an default service if none is given in the wsdl:
        if not services:
            services[''] = {'ports': {'': None}}

        return services

    def wsdl_parse(self, url, cache=False):
        """Parse Web Service Description v1.1"""

        log.debug('Parsing wsdl url: %s' % url)
        # Try to load a previously parsed wsdl:
        force_download = False
        if cache:
            # make md5 hash of the url for caching...
            filename_pkl = '%s.pkl' % hashlib.md5(url).hexdigest()
            if isinstance(cache, basestring):
                filename_pkl = os.path.join(cache, filename_pkl)
            if os.path.exists(filename_pkl):
                log.debug('Unpickle file %s' % (filename_pkl, ))
                f = open(filename_pkl, 'r')
                pkl = pickle.load(f)
                f.close()
                # sanity check:
                if pkl['version'][:-1] != __version__.split(' ')[0][:-1] or pkl['url'] != url:
                    warnings.warn('version or url mismatch! discarding cached wsdl', RuntimeWarning)
                    log.debug('Version: %s %s' % (pkl['version'], __version__))
                    log.debug('URL: %s %s' % (pkl['url'], url))
                    force_download = True
                else:
                    self.namespace = pkl['namespace']
                    self.documentation = pkl['documentation']
                    return pkl['services']

        # always return an unicode object:
        REVERSE_TYPE_MAP['string'] = str

        wsdl = self._url_to_xml_tree(url, cache, force_download)
        services = self._xml_tree_to_services(wsdl, cache, force_download)

        # dump the full service/port/operation map
        #log.debug(pprint.pformat(services))

        # Save parsed wsdl (cache)
        if cache:
            f = open(filename_pkl, "wb")
            pkl = {
                'version': __version__.split(' ')[0],
                'url': url,
                'namespace': self.namespace,
                'documentation': self.documentation,
                'services': services,
            }
            pickle.dump(pkl, f)
            f.close()

        return services

    def __setitem__(self, item, value):
        """Set SOAP Header value - this header will be sent for every request."""
        self.__headers[item] = value

    def close(self):
        """Finish the connection and remove temp files"""
        self.http.close()
        if self.cacert.startswith(tempfile.gettempdir()):
            log.debug('removing %s' % self.cacert)
            os.unlink(self.cacert)


def parse_proxy(proxy_str):
    """Parses proxy address user:pass@host:port into a dict suitable for httplib2"""
    proxy_dict = {}
    if proxy_str is None:
        return
    if '@' in proxy_str:
        user_pass, host_port = proxy_str.split('@')
    else:
        user_pass, host_port = '', proxy_str
    if ':' in host_port:
        host, port = host_port.split(':')
        proxy_dict['proxy_host'], proxy_dict['proxy_port'] = host, int(port)
    if ':' in user_pass:
        proxy_dict['proxy_user'], proxy_dict['proxy_pass'] = user_pass.split(':')
    return proxy_dict


if __name__ == '__main__':
    pass<|MERGE_RESOLUTION|>--- conflicted
+++ resolved
@@ -262,23 +262,15 @@
             detail = None
 
             if detailXml and detailXml.children():
-<<<<<<< HEAD
-                operation = self.get_operation(method)
-                fault_name = detailXml.children()[0].get_name()
-                # if fault not defined in WSDL, it could be an axis or other 
-                # standard type (i.e. "hostname"), try to convert it to string 
-                fault = operation['faults'].get(fault_name) or unicode
-                detail = detailXml.children()[0].unmarshall(fault, strict=False)
-=======
                 if self.services is not None:
                     operation = self.get_operation(method)
-                    fault = operation['faults'][
-                        detailXml.children()[0].get_name()]
-                    detail = detailXml.children()[0].unmarshall(
-                        fault, strict=False)
+                    fault_name = detailXml.children()[0].get_name()
+                    # if fault not defined in WSDL, it could be an axis or other 
+                    # standard type (i.e. "hostname"), try to convert it to string 
+                    fault = operation['faults'].get(fault_name) or unicode
+                    detail = detailXml.children()[0].unmarshall(fault, strict=False)
                 else:
                     detail = repr(detailXml.children())
->>>>>>> cad79424
 
             raise SoapFault(unicode(response.faultcode),
                             unicode(response.faultstring),
