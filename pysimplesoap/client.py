--- conflicted
+++ resolved
@@ -12,15 +12,6 @@
 
 """Pythonic simple SOAP Client implementation"""
 
-<<<<<<< HEAD
-__author__ = "Mariano Reingart (reingart@gmail.com)"
-__copyright__ = "Copyright (C) 2008 Mariano Reingart"
-__license__ = "LGPL 3.0"
-__version__ = "1.08b"
-
-TIMEOUT = 60
-=======
->>>>>>> 79f1cf83
 
 import cPickle as pickle
 import hashlib
@@ -91,11 +82,7 @@
             self.__soap_ns = 'soapenv'  # 1.2
         else:
             self.__soap_ns = soap_ns
-<<<<<<< HEAD
-        
-=======
-
->>>>>>> 79f1cf83
+
         # SOAP Server (special cases like oracle, jbossas6 or jetty)
         self.__soap_server = soap_server
 
@@ -223,11 +210,7 @@
 
         self.xml_request = request.as_xml()
         self.xml_response = self.send(method, self.xml_request)
-<<<<<<< HEAD
-        response = SimpleXMLElement(self.xml_response, namespace=self.namespace, 
-=======
         response = SimpleXMLElement(self.xml_response, namespace=self.namespace,
->>>>>>> 79f1cf83
                                     jetty=self.__soap_server in ('jetty', ))
         if self.exceptions and response("Fault", ns=soap_namespaces.values(), error=False):
             raise SoapFault(unicode(response.faultcode), unicode(response.faultstring))
@@ -464,164 +447,12 @@
                 d['parts']['output_header'] = header and {'message': header['message'], 'part': header['part']} or None
                 if action:
                     d["action"] = action
-<<<<<<< HEAD
-        
-        def make_key(element_name, element_type):
-            "return a suitable key for elements"
-            # only distinguish 'element' vs other types
-            if element_type in ('complexType', 'simpleType'):
-                eltype = 'complexType'
-            else:
-                eltype = element_type
-            if eltype not in ('element', 'complexType', 'simpleType'):
-                raise RuntimeError("Unknown element type %s = %s" % (unicode(element_name), eltype))
-            return (unicode(element_name), eltype)
-        
-        #TODO: cleanup element/schema/types parsing:
-        def process_element(element_name, node, element_type):
-            "Parse and define simple element types"
-            if debug: 
-                log.debug("Processing element %s %s" % (element_name, element_type))
-            for tag in node:
-                if tag.get_local_name() in ("annotation", "documentation"):
-                    continue
-                elif tag.get_local_name() in ('element', 'restriction'):
-                    if debug: log.debug("%s has not children! %s" % (element_name,tag))
-                    children = tag # element "alias"?
-                    alias = True
-                elif tag.children():
-                    children = tag.children()
-                    alias = False
-                else:
-                    if debug: log.debug("%s has not children! %s" % (element_name,tag))
-                    continue #TODO: abstract?
-                d = OrderedDict()                    
-                for e in children:
-                    t = e['type']
-                    if not t:
-                        t = e['base'] # complexContent (extension)!
-                    if not t:
-                        t = 'anyType' # no type given!
-                    t = t.split(":")
-                    if len(t)>1:
-                        ns, type_name = t
-                    else:
-                        ns, type_name = None, t[0]
-                    if element_name == type_name:
-                        pass ## warning with infinite recursion
-                    uri = ns and e.get_namespace_uri(ns) or xsd_uri
-                    if uri==xsd_uri:
-                        # look for the type, None == any
-                        fn = REVERSE_TYPE_MAP.get(unicode(type_name), None)
-                    else:
-                        fn = None
-                    if not fn:
-                        # simple / complex type, postprocess later 
-                        fn = elements.setdefault(make_key(type_name, "complexType"), OrderedDict())
-
-                    if e['maxOccurs']=="unbounded" or (ns == 'SOAP-ENC' and type_name == 'Array'):
-                        # it's an array... TODO: compound arrays?
-                        if isinstance(fn, OrderedDict):
-                            if len(children) > 1 and self.__soap_server in ('jetty', ):
-                                # Jetty style support 
-                                # {'ClassName': [{'attr1': val1, 'attr2': val2}]  
-                                fn.array = True
-                            else:
-                                # .NET style support (backward compatibility)
-                                # [{'ClassName': {'attr1': val1, 'attr2': val2}]  
-                                d.array = True
-                        else:
-                            if self.__soap_server in ('jetty', ):
-                                # scalar support [{'attr1': [val1]}]  
-                                fn = [fn]
-                            else:
-                                d.array = True
-                        
-                    if e['name'] is not None and not alias:
-                        e_name = unicode(e['name'])
-                        d[e_name] = fn
-                    else:
-                        if debug: log.debug("complexConent/simpleType/element %s = %s" % (element_name, type_name))
-                        d[None] = fn
-                    if e is not None and e.get_local_name() == 'extension' and e.children():
-                        # extend base element:
-                        process_element(element_name, e.children(), element_type)
-                elements.setdefault(make_key(element_name, element_type), OrderedDict()).update(d)
-=======
->>>>>>> 79f1cf83
 
         # check axis2 namespace at schema types attributes
         self.namespace = dict(wsdl.types("schema", ns=xsd_uri)[:]).get('targetNamespace', self.namespace)
 
         imported_schemas = {}
 
-<<<<<<< HEAD
-        def preprocess_schema(schema):
-            "Find schema elements and complex types"
-            for element in schema.children() or []:
-                if element.get_local_name() in ('import', ):
-                    schema_namespace = element['namespace']
-                    schema_location = element['schemaLocation']
-                    if schema_location is None:
-                        if debug: log.debug("Schema location not provided for %s!" % (schema_namespace, ))
-                        continue
-                    if schema_location in imported_schemas:
-                        if debug: log.debug("Schema %s already imported!" % (schema_location, ))
-                        continue
-                    imported_schemas[schema_location] = schema_namespace
-                    if debug: print "Importing schema %s from %s" % (schema_namespace, schema_location)
-                    # Open uri and read xml:
-                    xml = fetch(schema_location)
-                    # Parse imported XML schema (recursively):
-                    imported_schema = SimpleXMLElement(xml, namespace=xsd_uri)
-                    preprocess_schema(imported_schema)
-
-                element_type = element.get_local_name()
-                if element_type in ('element', 'complexType', "simpleType"):
-                    element_name = unicode(element['name'])
-                    if debug: log.debug("Parsing Element %s: %s" % (element_type, element_name))
-                    if element.get_local_name() == 'complexType':
-                        children = element.children()
-                    elif element.get_local_name() == 'simpleType':
-                        children = element("restriction", ns=xsd_uri)
-                    elif element.get_local_name() == 'element' and element['type']:
-                        children = element
-                    else:
-                        children = element.children()
-                        if children:
-                            children = children.children()
-                        elif element.get_local_name() == 'element':
-                            children = element
-                    if children:
-                        process_element(element_name, children, element_type)
-
-        def postprocess_element(elements):
-            "Fix unresolved references (elements referenced before its definition, thanks .net)"
-            for k,v in elements.items():
-                if isinstance(v, OrderedDict):
-                    if v!=elements: #TODO: fix recursive elements
-                        postprocess_element(v)
-                    if None in v and v[None]: # extension base?
-                        if isinstance(v[None], dict):
-                            for i, kk in enumerate(v[None]):
-                                # extend base -keep orginal order-
-                                if v[None] is not None:
-                                    elements[k].insert(kk, v[None][kk], i)
-                            del v[None]
-                        else:  # "alias", just replace
-                            if debug: log.debug("Replacing %s = %s" % (k, v[None]))
-                            elements[k] = v[None]
-                            #break
-                    if v.array:
-                        elements[k] = [v] # convert arrays to python lists
-                if isinstance(v, list):
-                    for n in v: # recurse list
-                        if isinstance(n, (OrderedDict, list)):
-                            postprocess_element(n)
-
-                        
-=======
->>>>>>> 79f1cf83
         # process current wsdl schema:
         for schema in wsdl.types("schema", ns=xsd_uri):
             preprocess_schema(schema, imported_schemas, elements, xsd_uri, self.__soap_server, self.http, cache, force_download, self.wsdl_basedir)
