--- conflicted
+++ resolved
@@ -8,11 +8,7 @@
 __author_email__ = "reingart@gmail.com"
 __copyright__ = "Copyright (C) 2013 Mariano Reingart"
 __license__ = "LGPL 3.0"
-<<<<<<< HEAD
-__version__ = "1.10"
-=======
 __version__ = "1.11"
->>>>>>> d02804c6
 
 TIMEOUT = 60
 
