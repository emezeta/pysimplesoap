#!/usr/bin/python
# -*- coding: latin-1 -*-
# This program is free software; you can redistribute it and/or modify
# it under the terms of the GNU General Public License as published by the
# Free Software Foundation; either version 3, or (at your option) any later
# version.
#
# This program is distributed in the hope that it will be useful, but
# WITHOUT ANY WARRANTY; without even the implied warranty of MERCHANTIBILITY
# or FITNESS FOR A PARTICULAR PURPOSE.  See the GNU General Public License
# for more details.

"Argentina AFIP (IRS) Electronic Invoice & Currency Exchange Control"

from decimal import Decimal
import os
import unittest
import sys
from pysimplesoap.client import SimpleXMLElement, SoapClient, SoapFault, parse_proxy, set_http_wrapper
from dummy_utils import DummyHTTP, TEST_DIR

TRACE = False

WSDLs = [
    "https://wsaahomo.afip.gov.ar/ws/services/LoginCms?wsdl",
    "https://wsaa.afip.gov.ar/ws/services/LoginCms?wsdl",
    "https://wswhomo.afip.gov.ar/wsfev1/service.asmx?WSDL",
    "https://servicios1.afip.gov.ar/wsfev1/service.asmx?WSDL",
    "https://fwshomo.afip.gov.ar/wsmtxca/services/MTXCAService?wsdl",
    "https://serviciosjava.afip.gob.ar/wsmtxca/services/MTXCAService?wsdl",
    "https://wswhomo.afip.gov.ar/wsfexv1/service.asmx?WSDL",
    "https://servicios1.afip.gov.ar/wsfexv1/service.asmx?WSDL",
]

wrapper = None
cache = "./cache"
proxy_dict = None
cacert = None


class TestIssues(unittest.TestCase):

    def atest_wsaa_exception(self):
        "Test WSAA for SoapFault"
        WSDL = "https://wsaa.afip.gov.ar/ws/services/LoginCms?wsdl"
        client = SoapClient(wsdl=WSDL, ns="web")
        try:
            resultado = client.loginCms('31867063')
        except SoapFault, e:
            self.assertEqual(e.faultcode, 'ns1:cms.bad')

        try:
            resultado = client.loginCms(in0='31867063')
        except SoapFault, e:
            self.assertEqual(e.faultcode, 'ns1:cms.bad')

    def test_wsfev1_dummy(self):
        "Test Argentina AFIP Electronic Invoice WSFEv1 dummy method"
        client = SoapClient(
            wsdl="https://wswhomo.afip.gov.ar/wsfev1/service.asmx?WSDL",
            cache=None
        )
        result = client.FEDummy()['FEDummyResult']
        self.assertEqual(result['AppServer'], "OK")
        self.assertEqual(result['DbServer'], "OK")
        self.assertEqual(result['AuthServer'], "OK")

    def test_wsfexv1_dummy(self):
        "Test Argentina AFIP Electronic Invoice WSFEXv1 dummy method"
        client = SoapClient(
            wsdl="https://wswhomo.afip.gov.ar/wsfexv1/service.asmx?WSDL",
            cache=None
        )
        result = client.FEXDummy()['FEXDummyResult']
        self.assertEqual(result['AppServer'], "OK")
        self.assertEqual(result['DbServer'], "OK")
        self.assertEqual(result['AuthServer'], "OK")

    def test_wsbfe_dummy(self):
        "Test Argentina AFIP Electronic Invoice WSBFE dummy method"
        client = SoapClient(
            wsdl="https://wswhomo.afip.gov.ar/wsbfe/service.asmx?WSDL",
            cache=None
        )
        result = client.BFEDummy()['BFEDummyResult']
        self.assertEqual(result['AppServer'], "OK")
        self.assertEqual(result['DbServer'], "OK")
        self.assertEqual(result['AuthServer'], "OK")

    def test_wsmtxca_dummy(self):
        "Test Argentina AFIP Electronic Invoice WSMTXCA dummy method"
        client = SoapClient(
            wsdl="https://fwshomo.afip.gov.ar/wsmtxca/services/MTXCAService?wsdl",
            cache=None, ns='ser'
        )
        result = client.dummy()
        self.assertEqual(result['appserver'], "OK")
        self.assertEqual(result['dbserver'], "OK")
        self.assertEqual(result['authserver'], "OK")

    def test_wscoc_dummy(self):
        "Test Argentina AFIP Foreign Exchange Control WSCOC dummy method"
        client = SoapClient(
            wsdl="https://fwshomo.afip.gov.ar/wscoc/COCService?wsdl",
            cache=None, ns='ser'
        )
        result = client.dummy()['dummyReturn']
        self.assertEqual(result['appserver'], "OK")
        self.assertEqual(result['dbserver'], "OK")
        self.assertEqual(result['authserver'], "OK")

    def test_wsfexv1_getcmp(self):
        "Test Argentina AFIP Electronic Invoice WSFEXv1 GetCMP method"
        # create the proxy and parse the WSDL
        client = SoapClient(
            wsdl="https://wswhomo.afip.gov.ar/wsfexv1/service.asmx?WSDL",
            cache=None
        )
        # load saved xml
        xml = open(os.path.join(TEST_DIR, "wsfexv1_getcmp.xml")).read()
        client.http = DummyHTTP(xml)
        # call RPC
        ret = client.FEXGetCMP(
            Auth={'Token': "", 'Sign': "", 'Cuit': "0"},
            Cmp={
                'Cbte_tipo': "19",
                'Punto_vta': "3",
                'Cbte_nro': "38",
            })
        # analyze result
        result = ret['FEXGetCMPResult']
        self.assertEqual(result['FEXErr']['ErrCode'], 0)
        self.assertEqual(result['FEXErr']['ErrMsg'], 'OK')
        self.assertEqual(result['FEXEvents']['EventCode'], 0)
        resultget = result['FEXResultGet']
        self.assertEqual(resultget['Obs'], None)
        self.assertEqual(resultget['Cae'], '61473001385110')
        self.assertEqual(resultget['Fch_venc_Cae'], '20111202')
        self.assertEqual(resultget['Fecha_cbte'], '20111122')
        self.assertEqual(resultget['Punto_vta'], 3)
        self.assertEqual(resultget['Resultado'], "A")
        self.assertEqual(resultget['Cbte_nro'], 38)
<<<<<<< HEAD
        self.assertEqual(resultget['Imp_total'], Decimal('130.21'))

=======
        self.assertEqual(resultget['Imp_total'], Decimal('130.21'))
        self.assertEqual(resultget['Cbte_tipo'], 19)


>>>>>>> 14ac9c16
<|MERGE_RESOLUTION|>--- conflicted
+++ resolved
@@ -1,151 +1,144 @@
-#!/usr/bin/python
-# -*- coding: latin-1 -*-
-# This program is free software; you can redistribute it and/or modify
-# it under the terms of the GNU General Public License as published by the
-# Free Software Foundation; either version 3, or (at your option) any later
-# version.
-#
-# This program is distributed in the hope that it will be useful, but
-# WITHOUT ANY WARRANTY; without even the implied warranty of MERCHANTIBILITY
-# or FITNESS FOR A PARTICULAR PURPOSE.  See the GNU General Public License
-# for more details.
-
-"Argentina AFIP (IRS) Electronic Invoice & Currency Exchange Control"
-
-from decimal import Decimal
-import os
-import unittest
-import sys
-from pysimplesoap.client import SimpleXMLElement, SoapClient, SoapFault, parse_proxy, set_http_wrapper
-from dummy_utils import DummyHTTP, TEST_DIR
-
-TRACE = False
-
-WSDLs = [
-    "https://wsaahomo.afip.gov.ar/ws/services/LoginCms?wsdl",
-    "https://wsaa.afip.gov.ar/ws/services/LoginCms?wsdl",
-    "https://wswhomo.afip.gov.ar/wsfev1/service.asmx?WSDL",
-    "https://servicios1.afip.gov.ar/wsfev1/service.asmx?WSDL",
-    "https://fwshomo.afip.gov.ar/wsmtxca/services/MTXCAService?wsdl",
-    "https://serviciosjava.afip.gob.ar/wsmtxca/services/MTXCAService?wsdl",
-    "https://wswhomo.afip.gov.ar/wsfexv1/service.asmx?WSDL",
-    "https://servicios1.afip.gov.ar/wsfexv1/service.asmx?WSDL",
-]
-
-wrapper = None
-cache = "./cache"
-proxy_dict = None
-cacert = None
-
-
-class TestIssues(unittest.TestCase):
-
-    def atest_wsaa_exception(self):
-        "Test WSAA for SoapFault"
-        WSDL = "https://wsaa.afip.gov.ar/ws/services/LoginCms?wsdl"
-        client = SoapClient(wsdl=WSDL, ns="web")
-        try:
-            resultado = client.loginCms('31867063')
-        except SoapFault, e:
-            self.assertEqual(e.faultcode, 'ns1:cms.bad')
-
-        try:
-            resultado = client.loginCms(in0='31867063')
-        except SoapFault, e:
-            self.assertEqual(e.faultcode, 'ns1:cms.bad')
-
-    def test_wsfev1_dummy(self):
-        "Test Argentina AFIP Electronic Invoice WSFEv1 dummy method"
-        client = SoapClient(
-            wsdl="https://wswhomo.afip.gov.ar/wsfev1/service.asmx?WSDL",
-            cache=None
-        )
-        result = client.FEDummy()['FEDummyResult']
-        self.assertEqual(result['AppServer'], "OK")
-        self.assertEqual(result['DbServer'], "OK")
-        self.assertEqual(result['AuthServer'], "OK")
-
-    def test_wsfexv1_dummy(self):
-        "Test Argentina AFIP Electronic Invoice WSFEXv1 dummy method"
-        client = SoapClient(
-            wsdl="https://wswhomo.afip.gov.ar/wsfexv1/service.asmx?WSDL",
-            cache=None
-        )
-        result = client.FEXDummy()['FEXDummyResult']
-        self.assertEqual(result['AppServer'], "OK")
-        self.assertEqual(result['DbServer'], "OK")
-        self.assertEqual(result['AuthServer'], "OK")
-
-    def test_wsbfe_dummy(self):
-        "Test Argentina AFIP Electronic Invoice WSBFE dummy method"
-        client = SoapClient(
-            wsdl="https://wswhomo.afip.gov.ar/wsbfe/service.asmx?WSDL",
-            cache=None
-        )
-        result = client.BFEDummy()['BFEDummyResult']
-        self.assertEqual(result['AppServer'], "OK")
-        self.assertEqual(result['DbServer'], "OK")
-        self.assertEqual(result['AuthServer'], "OK")
-
-    def test_wsmtxca_dummy(self):
-        "Test Argentina AFIP Electronic Invoice WSMTXCA dummy method"
-        client = SoapClient(
-            wsdl="https://fwshomo.afip.gov.ar/wsmtxca/services/MTXCAService?wsdl",
-            cache=None, ns='ser'
-        )
-        result = client.dummy()
-        self.assertEqual(result['appserver'], "OK")
-        self.assertEqual(result['dbserver'], "OK")
-        self.assertEqual(result['authserver'], "OK")
-
-    def test_wscoc_dummy(self):
-        "Test Argentina AFIP Foreign Exchange Control WSCOC dummy method"
-        client = SoapClient(
-            wsdl="https://fwshomo.afip.gov.ar/wscoc/COCService?wsdl",
-            cache=None, ns='ser'
-        )
-        result = client.dummy()['dummyReturn']
-        self.assertEqual(result['appserver'], "OK")
-        self.assertEqual(result['dbserver'], "OK")
-        self.assertEqual(result['authserver'], "OK")
-
-    def test_wsfexv1_getcmp(self):
-        "Test Argentina AFIP Electronic Invoice WSFEXv1 GetCMP method"
-        # create the proxy and parse the WSDL
-        client = SoapClient(
-            wsdl="https://wswhomo.afip.gov.ar/wsfexv1/service.asmx?WSDL",
-            cache=None
-        )
-        # load saved xml
-        xml = open(os.path.join(TEST_DIR, "wsfexv1_getcmp.xml")).read()
-        client.http = DummyHTTP(xml)
-        # call RPC
-        ret = client.FEXGetCMP(
-            Auth={'Token': "", 'Sign': "", 'Cuit': "0"},
-            Cmp={
-                'Cbte_tipo': "19",
-                'Punto_vta': "3",
-                'Cbte_nro': "38",
-            })
-        # analyze result
-        result = ret['FEXGetCMPResult']
-        self.assertEqual(result['FEXErr']['ErrCode'], 0)
-        self.assertEqual(result['FEXErr']['ErrMsg'], 'OK')
-        self.assertEqual(result['FEXEvents']['EventCode'], 0)
-        resultget = result['FEXResultGet']
-        self.assertEqual(resultget['Obs'], None)
-        self.assertEqual(resultget['Cae'], '61473001385110')
-        self.assertEqual(resultget['Fch_venc_Cae'], '20111202')
-        self.assertEqual(resultget['Fecha_cbte'], '20111122')
-        self.assertEqual(resultget['Punto_vta'], 3)
-        self.assertEqual(resultget['Resultado'], "A")
-        self.assertEqual(resultget['Cbte_nro'], 38)
-<<<<<<< HEAD
-        self.assertEqual(resultget['Imp_total'], Decimal('130.21'))
-
-=======
-        self.assertEqual(resultget['Imp_total'], Decimal('130.21'))
-        self.assertEqual(resultget['Cbte_tipo'], 19)
-
-
->>>>>>> 14ac9c16
+#!/usr/bin/python
+# -*- coding: latin-1 -*-
+# This program is free software; you can redistribute it and/or modify
+# it under the terms of the GNU General Public License as published by the
+# Free Software Foundation; either version 3, or (at your option) any later
+# version.
+#
+# This program is distributed in the hope that it will be useful, but
+# WITHOUT ANY WARRANTY; without even the implied warranty of MERCHANTIBILITY
+# or FITNESS FOR A PARTICULAR PURPOSE.  See the GNU General Public License
+# for more details.
+
+"Argentina AFIP (IRS) Electronic Invoice & Currency Exchange Control"
+
+from decimal import Decimal
+import os
+import unittest
+import sys
+from pysimplesoap.client import SimpleXMLElement, SoapClient, SoapFault, parse_proxy, set_http_wrapper
+from dummy_utils import DummyHTTP, TEST_DIR
+
+TRACE = False
+
+WSDLs = [
+    "https://wsaahomo.afip.gov.ar/ws/services/LoginCms?wsdl",
+    "https://wsaa.afip.gov.ar/ws/services/LoginCms?wsdl",
+    "https://wswhomo.afip.gov.ar/wsfev1/service.asmx?WSDL",
+    "https://servicios1.afip.gov.ar/wsfev1/service.asmx?WSDL",
+    "https://fwshomo.afip.gov.ar/wsmtxca/services/MTXCAService?wsdl",
+    "https://serviciosjava.afip.gob.ar/wsmtxca/services/MTXCAService?wsdl",
+    "https://wswhomo.afip.gov.ar/wsfexv1/service.asmx?WSDL",
+    "https://servicios1.afip.gov.ar/wsfexv1/service.asmx?WSDL",
+]
+
+wrapper = None
+cache = "./cache"
+proxy_dict = None
+cacert = None
+
+
+class TestIssues(unittest.TestCase):
+
+    def atest_wsaa_exception(self):
+        "Test WSAA for SoapFault"
+        WSDL = "https://wsaa.afip.gov.ar/ws/services/LoginCms?wsdl"
+        client = SoapClient(wsdl=WSDL, ns="web")
+        try:
+            resultado = client.loginCms('31867063')
+        except SoapFault, e:
+            self.assertEqual(e.faultcode, 'ns1:cms.bad')
+
+        try:
+            resultado = client.loginCms(in0='31867063')
+        except SoapFault, e:
+            self.assertEqual(e.faultcode, 'ns1:cms.bad')
+
+    def test_wsfev1_dummy(self):
+        "Test Argentina AFIP Electronic Invoice WSFEv1 dummy method"
+        client = SoapClient(
+            wsdl="https://wswhomo.afip.gov.ar/wsfev1/service.asmx?WSDL",
+            cache=None
+        )
+        result = client.FEDummy()['FEDummyResult']
+        self.assertEqual(result['AppServer'], "OK")
+        self.assertEqual(result['DbServer'], "OK")
+        self.assertEqual(result['AuthServer'], "OK")
+
+    def test_wsfexv1_dummy(self):
+        "Test Argentina AFIP Electronic Invoice WSFEXv1 dummy method"
+        client = SoapClient(
+            wsdl="https://wswhomo.afip.gov.ar/wsfexv1/service.asmx?WSDL",
+            cache=None
+        )
+        result = client.FEXDummy()['FEXDummyResult']
+        self.assertEqual(result['AppServer'], "OK")
+        self.assertEqual(result['DbServer'], "OK")
+        self.assertEqual(result['AuthServer'], "OK")
+
+    def test_wsbfe_dummy(self):
+        "Test Argentina AFIP Electronic Invoice WSBFE dummy method"
+        client = SoapClient(
+            wsdl="https://wswhomo.afip.gov.ar/wsbfe/service.asmx?WSDL",
+            cache=None
+        )
+        result = client.BFEDummy()['BFEDummyResult']
+        self.assertEqual(result['AppServer'], "OK")
+        self.assertEqual(result['DbServer'], "OK")
+        self.assertEqual(result['AuthServer'], "OK")
+
+    def test_wsmtxca_dummy(self):
+        "Test Argentina AFIP Electronic Invoice WSMTXCA dummy method"
+        client = SoapClient(
+            wsdl="https://fwshomo.afip.gov.ar/wsmtxca/services/MTXCAService?wsdl",
+            cache=None, ns='ser'
+        )
+        result = client.dummy()
+        self.assertEqual(result['appserver'], "OK")
+        self.assertEqual(result['dbserver'], "OK")
+        self.assertEqual(result['authserver'], "OK")
+
+    def test_wscoc_dummy(self):
+        "Test Argentina AFIP Foreign Exchange Control WSCOC dummy method"
+        client = SoapClient(
+            wsdl="https://fwshomo.afip.gov.ar/wscoc/COCService?wsdl",
+            cache=None, ns='ser'
+        )
+        result = client.dummy()['dummyReturn']
+        self.assertEqual(result['appserver'], "OK")
+        self.assertEqual(result['dbserver'], "OK")
+        self.assertEqual(result['authserver'], "OK")
+
+    def test_wsfexv1_getcmp(self):
+        "Test Argentina AFIP Electronic Invoice WSFEXv1 GetCMP method"
+        # create the proxy and parse the WSDL
+        client = SoapClient(
+            wsdl="https://wswhomo.afip.gov.ar/wsfexv1/service.asmx?WSDL",
+            cache=None
+        )
+        # load saved xml
+        xml = open(os.path.join(TEST_DIR, "wsfexv1_getcmp.xml")).read()
+        client.http = DummyHTTP(xml)
+        # call RPC
+        ret = client.FEXGetCMP(
+            Auth={'Token': "", 'Sign': "", 'Cuit': "0"},
+            Cmp={
+                'Cbte_tipo': "19",
+                'Punto_vta': "3",
+                'Cbte_nro': "38",
+            })
+        # analyze result
+        result = ret['FEXGetCMPResult']
+        self.assertEqual(result['FEXErr']['ErrCode'], 0)
+        self.assertEqual(result['FEXErr']['ErrMsg'], 'OK')
+        self.assertEqual(result['FEXEvents']['EventCode'], 0)
+        resultget = result['FEXResultGet']
+        self.assertEqual(resultget['Obs'], None)
+        self.assertEqual(resultget['Cae'], '61473001385110')
+        self.assertEqual(resultget['Fch_venc_Cae'], '20111202')
+        self.assertEqual(resultget['Fecha_cbte'], '20111122')
+        self.assertEqual(resultget['Punto_vta'], 3)
+        self.assertEqual(resultget['Resultado'], "A")
+        self.assertEqual(resultget['Cbte_nro'], 38)
+        self.assertEqual(resultget['Imp_total'], Decimal('130.21'))
+        self.assertEqual(resultget['Cbte_tipo'], 19)