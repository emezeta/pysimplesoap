--- conflicted
+++ resolved
@@ -7,11 +7,8 @@
 import socket
 from xml.parsers.expat import ExpatError
 from pysimplesoap.client import SoapClient, SimpleXMLElement, SoapFault
-<<<<<<< HEAD
 from pysimplesoap.helpers import Alias
-=======
 from pysimplesoap.transport import set_http_wrapper
->>>>>>> 41f559f3
 from .dummy_utils import DummyHTTP, TEST_DIR
 
 import sys
