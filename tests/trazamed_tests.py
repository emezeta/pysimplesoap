--- conflicted
+++ resolved
@@ -43,18 +43,12 @@
             cache=None,
             ns="tzmed",
             soap_ns="soapenv",
-<<<<<<< HEAD
             soap_server="jetty",                # needed to handle list
-            trace = "--trace" in sys.argv)
-            
-=======
-            #soap_server="jbossas6",
             trace="--trace" in sys.argv)
 
->>>>>>> 79f1cf83
         # fix location (localhost:9050 is erroneous in the WSDL)
         self.client.services['IWebServiceService']['ports']['IWebServicePort']['location'] = LOCATION
-
+            
         # Set WSSE security credentials
         self.client['wsse:Security'] = {
             'wsse:UsernameToken': {
@@ -65,7 +59,7 @@
 
     def test_send_medicamentos(self):
         #self.client.help("sendMedicamentos")
-        
+
         # Create the complex type (medicament data transfer object):
         medicamentosDTO = dict(
             f_evento=datetime.datetime.now().strftime("%d/%m/%Y"),
@@ -88,7 +82,6 @@
         
         # Call the webservice to inform a medicament:
         res = self.client.sendMedicamentos(
-<<<<<<< HEAD
             arg0=medicamentosDTO,
             arg1='pruebasws', 
             arg2='pruebasws',
@@ -96,49 +89,9 @@
 
         # Analyze the response:
         ret = res['return']        
+        
         self.assertIsInstance(ret['codigoTransaccion'], unicode)
         self.assertEqual(ret['resultado'], True)
-=======
-            arg0={'f_evento': "25/11/2011",
-                  'h_evento': "04:24",
-                  'gln_origen': "glnws",
-                  'gln_destino': "glnws",
-                  'n_remito': "1234",
-                  'n_factura': "1234",
-                  'vencimiento': "30/11/2011",
-                  'gtin': "GTIN1",
-                  'lote': "1111",
-                  'numero_serial': "12345",
-                  'id_obra_social': 1,
-                  'id_evento': 133,
-                  'cuit_origen': "20267565393",
-                  'cuit_destino': "20267565393",
-                  'apellido': "Reingart",
-                  'nombres': "Mariano",
-                  'tipo_docmento': "96",
-                  'n_documento': "26756539",
-                  'sexo': "M",
-                  'direccion': "Saraza",
-                  'numero': "1234",
-                  'piso': "",
-                  'depto': "",
-                  'localidad': "Hurlingham",
-                  'provincia': "Buenos Aires",
-                  'n_postal': "B1688FDD",
-                  'fecha_nacimiento': "01/01/2000",
-                  'telefono': "5555-5555",
-            },
-            arg1='pruebasws',
-            arg2='pruebasws',
-        )
-
-        ret = res['return']
-
-        self.assertEqual(ret[0]['codigoTransaccion'], None)
-        self.assertEqual(ret[1]['errores']['_c_error'], '3019')
-        self.assertEqual(ret[1]['errores']['_d_error'], "No ha informado la recepcion del medicamento que desea enviar.")
-        self.assertEqual(ret[-1]['resultado'], False)
->>>>>>> 79f1cf83
 
     def test_send_medicamentos_dh_serie(self):
         self.client.help("sendMedicamentosDHSerie")
@@ -159,42 +112,8 @@
         
         # Call the webservice to inform a medicament:
         res = self.client.sendMedicamentosDHSerie(
-<<<<<<< HEAD
             arg0=medicamentosDTODHSerie, 
             arg1='pruebasws', 
-=======
-            arg0={'f_evento': "25/11/2011",
-                  'h_evento': "04:24",
-                  'gln_origen': "glnws",
-                  'gln_destino': "glnws",
-                  'n_remito': "1234",
-                  'n_factura': "1234",
-                  'vencimiento': "30/11/2011",
-                  'gtin': "GTIN1",
-                  'lote': "1111",
-                  'desde_numero_serial': 2,
-                  'hasta_numero_serial': 1,
-                  'id_obra_social': 1,
-                  'id_evento': 133,
-                  'cuit_origen': "20267565393",
-                  'cuit_destino': "20267565393",
-                  'apellido': "Reingart",
-                  'nombres': "Mariano",
-                  'tipo_docmento': "96",
-                  'n_documento': "26756539",
-                  'sexo': "M",
-                  'direccion': "Saraza",
-                  'numero': "1234",
-                  'piso': "",
-                  'depto': "",
-                  'localidad': "Hurlingham",
-                  'provincia': "Buenos Aires",
-                  'n_postal': "B1688FDD",
-                  'fecha_nacimiento': "01/01/2000",
-                  'telefono': "5555-5555",
-            },
-            arg1='pruebasws',
->>>>>>> 79f1cf83
             arg2='pruebasws',
         )
 
@@ -218,7 +137,6 @@
         # Analyze the response:
         ret = res['return']
 
-<<<<<<< HEAD
         # Check the results (a list should be returned):
         self.assertIsInstance(ret['list'], list)
         
@@ -237,10 +155,4 @@
 
 if __name__ == '__main__':
     unittest.main()
-        
-=======
-        self.assertEqual(ret[0]['codigoTransaccion'], None)
-        self.assertEqual(ret[1]['errores']['_c_error'], '3004')
-        self.assertEqual(ret[1]['errores']['_d_error'], "El campo Hasta Nro Serial debe ser mayor o igual al campo Desde Nro Serial.")
-        self.assertEqual(ret[-1]['resultado'], False)
->>>>>>> 79f1cf83
+        